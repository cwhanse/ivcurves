--- conflicted
+++ resolved
@@ -1,11 +1,12 @@
+import argparse
+import itertools
+import json
 import pvlib
 import numpy as np
 import matplotlib.pyplot as plt
+
 from ivcurves.utils import mp # same instance of mpmath's mp imported in ivcurves/utils
 import ivcurves.utils as utils
-import argparse
-import itertools
-import json
 
 
 ###################
@@ -577,17 +578,12 @@
         plt.show()
 
 
-def build_test_set_json(test_set_filename, case_parameter_sets, vth, temp_cell,
-                        atol, num_pts):
-    """
-    Write JSON files of IV curve data.
-
-    Parameters
-    ----------
-    test_set_filename : str
-        The filename of the test set CSV file that ``case_parameter_sets`` was
-        loaded from. The filename must exclude its file extension.
-
+def build_test_set_json(case_parameter_sets, vth, temp_cell, atol, num_pts):
+    """
+    Builds a dict of IV curve data compliant with the IV Curve JSON schema.
+
+    Parameters
+    ----------
     case_parameter_sets : dict
         A mapping of test case indices to a list of test case parameters.
 
@@ -607,17 +603,16 @@
 
     num_pts : int
         Number of points calculated on IV curve.
-    """
-<<<<<<< HEAD
-    test_set_json = {'Manufacturer': '', 'Sandia ID': '', 'Material': '',
-                       'IV Curves': []}
-=======
+
+    Returns
+    -------
+        dict
+    """
     ivcurves = []
 
     # this is set in the loop below, and is the same for every iv curve
     cells_in_series = None
 
->>>>>>> a26295f7
     for test_idx, (il, io, rs, rsh, n, ns) in case_parameter_sets.items():
         cells_in_series = int(ns)
 
@@ -629,11 +624,7 @@
         nstr = utils.mp_nstr_precision_func
         vv_str_list = [nstr(x) for x in vv]
         ii_str_list = [nstr(x) for x in ii]
-<<<<<<< HEAD
-        test_set_json['IV Curves'].append({
-=======
         ivcurves.append({
->>>>>>> a26295f7
             'Index': test_idx, 'Voltages': vv_str_list,
             'Currents': ii_str_list, 'v_oc': nstr(v_oc),
             'i_sc': nstr(i_sc), 'v_mp': nstr(v_mp),
@@ -642,17 +633,11 @@
             'Sweep direction': '', 'Datetime': '1970-01-01T00:00:00Z'
         })
 
-<<<<<<< HEAD
+    test_set_json = {'Manufacturer': '', 'Model': '', 'Serial Number': '',
+                     'Module ID': '',  'Description': '', 'Material': '',
+                     'cells_in_series': cells_in_series, 'IV Curves': ivcurves}
+
     return test_set_json
-=======
-    case_test_suite = {'Manufacturer': '', 'Model': '', 'Serial Number': '',
-                       'Module ID': '',  'Description': '', 'Material': '',
-                       'cells_in_series': cells_in_series,
-                       'IV Curves': ivcurves}
-
-    with open(f'{test_set_filename}.json', 'w') as file:
-        json.dump(case_test_suite, file, indent=2)
->>>>>>> a26295f7
 
 
 def get_argparser():
@@ -686,8 +671,8 @@
     for name in test_set_filenames:
         case_parameter_sets = utils.read_iv_curve_parameter_sets(f'{utils.TEST_SETS_DIR}/{name}')
         if args.save_json_path:
-            with open(f'{test_set_filename}.json', 'w') as file:
-                json.dump(build_test_set_json(f'{args.save_json_path}/{name}', case_parameter_sets, vth, temp_cell, atol, num_pts), file, indent=2)
+            with open(f'{args.save_json_path}/{name}.json', 'w') as file:
+                json.dump(build_test_set_json(case_parameter_sets, vth, temp_cell, atol, num_pts), file, indent=2)
         if args.save_images_path:
             plot_iv_curves(f'{args.save_images_path}/{name}',
                            case_parameter_sets, vth, atol, num_pts, show=False,
