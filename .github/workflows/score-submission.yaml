name: Score submission

on:
  push:
  workflow_call:
    outputs:
      run-scorer:
        description: 'The pr_config.json says to run the scorer.'
        value: ${{ jobs.read-pr-config.outputs.run-scorer }}
      submission-main:
        description: 'SUBMISSION_MAIN in the pr_config.json.'
        value: ${{ jobs.read-pr-config.outputs.submission-main }}

jobs:
  read-pr-config:
    name: Read pull request config
    runs-on: ubuntu-latest
    outputs:
      contributor: ${{ steps.save-env.outputs.contributor }} # GitHub username of committer or pull request author
      run-scorer: ${{ steps.save-env.outputs.run-scorer }} # Boolean to run the run-scorer job
      requirements-filename: ${{ steps.save-env.outputs.requirements-filename }} # filename of the submission's Pip requirements file (usually requirements.txt)
      requirements-path: ${{ steps.save-env.outputs.requirements-path }} # path to the parent directory that contains requirements-filename
      submission-main: ${{ steps.save-env.outputs.submission-main }} # SUBMISSION_MAIN of the pr_config.json
      submission-main-filename: ${{ steps.save-env.outputs.submission-main-filename }} # filename of the file that should be executed by run-scorer
      submission-main-path: ${{ steps.save-env.outputs.submission-main-path }} # path to the parent directory that contains submission-main-filename
    steps:
      - name: Checkout
        uses: actions/checkout@v3
      - name: Install Python 3.10
        uses: actions/setup-python@v4
        with:
          python-version: '3.10'
      - name: Save pull request contributor username
        id: save-pr-author
        run: echo 'contributor=${{ github.event.pull_request.user.login }}' >> $GITHUB_OUTPUT
      - name: Save GitHub actor username
        id: save-github-actor
        if: ${{ steps.save-pr-author.outputs.contributor == '' }}
        run: echo 'contributor=${{ github.actor }}' >> $GITHUB_OUTPUT
      - name: Set the contributor environment variable
        env:
          CONTRIBUTOR: ${{ join(steps.*.outputs.contributor, '') }}
        run: echo 'CONTRIBUTOR=${{ env.CONTRIBUTOR }}' >> ${{ github.env }}
      - name: Set pr_config.json entries as environment variables
        run: python3 .github/workflows/utils/print_json_as_env.py
               submissions/${{ env.CONTRIBUTOR }}/pr_config.json
               --validate-pr-config
               --split-path-variables
             >> ${{ github.env }}
      - name: Save scorer environment to job output
        id: save-env
        run: |
<<<<<<< HEAD
          echo '::set-output name=contributor::${{ env.CONTRIBUTOR }}'
          echo '::set-output name=run-scorer::${{ env.RUN_SCORER }}'
          echo '::set-output name=requirements-filename::${{ env.REQUIREMENTS_FILENAME }}'
          echo '::set-output name=requirements-path::${{ env.REQUIREMENTS_PATH }}'
          echo '::set-output name=submission-main::${{ env.SUBMISSION_MAIN }}'
          echo '::set-output name=submission-main-filename::${{ env.SUBMISSION_MAIN_FILENAME }}'
          echo '::set-output name=submission-main-path::${{ env.SUBMISSION_MAIN_PATH }}'
=======
          echo 'contributor=${{ env.CONTRIBUTOR }}' >> $GITHUB_OUTPUT
          echo 'run-scorer=${{ env.RUN_SCORER }}' >> $GITHUB_OUTPUT
          echo 'requirements-filename=${{ env.REQUIREMENTS_FILENAME }}' >> $GITHUB_OUTPUT
          echo 'requirements-path=${{ env.REQUIREMENTS_PATH }}' >> $GITHUB_OUTPUT
          echo 'submission-main-filename=${{ env.SUBMISSION_MAIN_FILENAME }}' >> $GITHUB_OUTPUT
          echo 'submission-main-path=${{ env.SUBMISSION_MAIN_PATH }}' >> $GITHUB_OUTPUT
>>>>>>> a962752c

  run-scorer:
    name: Run scorer
    runs-on: ubuntu-latest
    needs: read-pr-config
    if: ${{ needs.read-pr-config.outputs.run-scorer == 'true' }}
    env:
      CONTRIBUTOR: ${{ needs.read-pr-config.outputs.contributor }}
      REQUIREMENTS_FILENAME: ${{ needs.read-pr-config.outputs.requirements-filename }}
      REQUIREMENTS_PATH: ${{ needs.read-pr-config.outputs.requirements-path }}
      SUBMISSION_MAIN_FILENAME: ${{ needs.read-pr-config.outputs.submission-main-filename }}
      SUBMISSION_MAIN_PATH: ${{ needs.read-pr-config.outputs.submission-main-path }}
    steps:
      - name: Checkout
        uses: actions/checkout@v3
      - name: Install Python 3.10
        uses: actions/setup-python@v4
        with:
          python-version: '3.10'
      - name: Install ivcurves requirements
        run: pip3 install -r ivcurves/requirements.txt
      - name: Install submission requirements
        working-directory: submissions/${{ env.CONTRIBUTOR }}/${{ env.REQUIREMENTS_PATH }}
        run: pip3 install -r "${{ env.REQUIREMENTS_FILENAME }}"
      - name: Run submission
        working-directory: submissions/${{ env.CONTRIBUTOR }}/${{ env.SUBMISSION_MAIN_PATH }}
        env:
          SUBMISSION_TIMEOUT: 2 # minutes
        # timeout sends a SIGINT after SUBMISSION_TIMEOUT minutes.
        # if the submission is still running after SIGINT, SIGKILL is sent the next second.
        run: timeout -k 1s ${{ env.SUBMISSION_TIMEOUT }}m python3 "${{ env.SUBMISSION_MAIN_FILENAME }}"
      - name: Run scorer
        working-directory: submissions/${{ env.CONTRIBUTOR }}
        # will fail if no CSV output from the submission,
        # or its CSV files contain very inaccurate results (no intersection between the true and fitted curves can be found)
        run: python3 ../../ivcurves/compare_curves.py "${{ env.SUBMISSION_MAIN_PATH}}" --csv-output-path .
      - name: Validate scores
        run: python3 .github/workflows/utils/record_scores.py
               --overall-scores-path overall_scores.csv
               --no-save-database
      - name: Save scores to artifacts
        uses: actions/upload-artifact@v3
        with:
          name: overall_scores.csv
          path: submissions/${{ env.CONTRIBUTOR }}/overall_scores.csv
<|MERGE_RESOLUTION|>--- conflicted
+++ resolved
@@ -50,22 +50,13 @@
       - name: Save scorer environment to job output
         id: save-env
         run: |
-<<<<<<< HEAD
-          echo '::set-output name=contributor::${{ env.CONTRIBUTOR }}'
-          echo '::set-output name=run-scorer::${{ env.RUN_SCORER }}'
-          echo '::set-output name=requirements-filename::${{ env.REQUIREMENTS_FILENAME }}'
-          echo '::set-output name=requirements-path::${{ env.REQUIREMENTS_PATH }}'
-          echo '::set-output name=submission-main::${{ env.SUBMISSION_MAIN }}'
-          echo '::set-output name=submission-main-filename::${{ env.SUBMISSION_MAIN_FILENAME }}'
-          echo '::set-output name=submission-main-path::${{ env.SUBMISSION_MAIN_PATH }}'
-=======
           echo 'contributor=${{ env.CONTRIBUTOR }}' >> $GITHUB_OUTPUT
           echo 'run-scorer=${{ env.RUN_SCORER }}' >> $GITHUB_OUTPUT
           echo 'requirements-filename=${{ env.REQUIREMENTS_FILENAME }}' >> $GITHUB_OUTPUT
           echo 'requirements-path=${{ env.REQUIREMENTS_PATH }}' >> $GITHUB_OUTPUT
+          echo 'submission-main=${{ env.SUBMISSION_MAIN }}' >> $GITHUB_OUTPUT
           echo 'submission-main-filename=${{ env.SUBMISSION_MAIN_FILENAME }}' >> $GITHUB_OUTPUT
           echo 'submission-main-path=${{ env.SUBMISSION_MAIN_PATH }}' >> $GITHUB_OUTPUT
->>>>>>> a962752c
 
   run-scorer:
     name: Run scorer
