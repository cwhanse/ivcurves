import datetime
import json
<<<<<<< HEAD
import ivcurves.utils as utils
from ivcurves.utils import mp # same instance of mpmath's mp imported in ivcurves/utils
=======
from pathlib import Path
import utils_docs as utils
from utils_docs import mp # same instance of mpmath's mp imported in ivcurves/utils
>>>>>>> aa801f02


def load_scores_database():
    with open('scores_database.json', 'r') as file:
        return json.load(file)


def submissions():
    """
    Get the submissions in the scores database, excluding those marked broken.

    Returns
    -------
        A dict mapping pull request numbers to submission data.
    """
    database = load_scores_database()
    return {pr_number: submission_data
            for pr_number, submission_data in database.items()
            if 'broken' not in submission_data.keys()}


def to_doc(link):
    return f':doc:`{link}`'


def to_ghuser(username):
    return f':ghuser:`{username}`'


def to_pull(pr_number):
    return f':pull:`{pr_number}`'


def link_to_submission_code(commit, username, submission_main):
    return f'https://github.com/cwhanse/ivcurves/tree/{commit}/submissions/{username}/{submission_main}'


def link_to_submission_docs(username, submission_main):
    return f'submissions/{username}/{Path(submission_main).stem}'


def datetime_from_github_datetime_str(ghdatetime_str):
    return datetime.datetime.strptime(ghdatetime_str, '%Y-%m-%dT%H:%M:%SZ')


def leaderboard_entry_list():
    entries = []

    for pr_number, submission_data in submissions().items():
        code_link = link_to_submission_code(
            submission_data['merge_commit'],
            submission_data['username'],
            submission_data['submission_main']
        )
        docs_link = link_to_submission_docs(
            submission_data['username'],
            submission_data['submission_main']
        )
        entries.append({
            'submission': f'{to_ghuser(submission_data["username"])} ({to_pull(pr_number)})',
            'method_name': to_doc(docs_link),
            'overall_score': sum(mp.mpmathify(v) for v in submission_data['test_sets'].values()),
            'submission_datetime': datetime_from_github_datetime_str(submission_data['submission_datetime']),
            'links':  f'`Code <{code_link}>`__'
        })

    # order entries from lowest score to highest, and then by submission datetime
    entries.sort(key=lambda l: l['submission_datetime'])
    entries.sort(key=lambda l: l['overall_score'])

    for idx, entry in enumerate(entries):
        entry['rank'] = f'#{idx + 1}'
        entry['overall_score'] = mp.nstr(entry['overall_score'])
        # use the submission date instead of datetime
        entry['submission_date'] = entry['submission_datetime'].strftime('%m/%d/%Y')

    return entries


def compare_submissions_table_rows():
    entries = []

    for pr_number, submission_data in submissions().items():
        code_link = link_to_submission_code(
            submission_data['merge_commit'],
            submission_data['username'],
            submission_data['submission_main']
        )
        docs_link = link_to_submission_docs(
            submission_data['username'],
            submission_data['submission_main']
        )

        entry = {
            'Submission': f'{to_ghuser(submission_data["username"])} ({to_pull(pr_number)})',
            'Method Name': to_doc(docs_link)
        }

        # per case scores
        for name, score in submission_data['test_sets'].items():
            entry['Overall Score'] = mp.nstr(sum(mp.mpmathify(v) for v in submission_data['test_sets'].values()))
            entry[name] = mp.nstr(mp.mpmathify(score))

        entry['Links'] = f'`Code <{code_link}>`__'

        entries.append(entry)

    # convert entries to a table with the keys of an entry as its columns
    table_rows = []
    table_rows.append(list(entries[0].keys()))

    for entry in entries:
        table_rows.append(list(entry.values()))

    return table_rows


def test_set_name_to_parameters_and_image():
    mapping = {}
    test_set_names = list(utils.get_filenames_in_directory(utils.TEST_SETS_DIR))
    test_set_names.sort()
    for name in test_set_names:
        info = {}
        for idx, parameters in utils.read_iv_curve_parameter_sets(f'{utils.TEST_SETS_DIR}/{name}').items():
            info[idx] = {'title': f'Case {idx}',
                         'parameters': list(map(mp.nstr, parameters[:-1])), # exclude cells_in_series
                         'image_path': f'./_images/test_cases/{utils.make_iv_curve_name(name, idx)}.png'}
        mapping[name] = info
    return mapping
<|MERGE_RESOLUTION|>--- conflicted
+++ resolved
@@ -1,13 +1,8 @@
 import datetime
 import json
-<<<<<<< HEAD
+from pathlib import Path
 import ivcurves.utils as utils
-from ivcurves.utils import mp # same instance of mpmath's mp imported in ivcurves/utils
-=======
-from pathlib import Path
-import utils_docs as utils
-from utils_docs import mp # same instance of mpmath's mp imported in ivcurves/utils
->>>>>>> aa801f02
+from ivcurves.utils import mp  # same instance of mpmath's mp imported in ivcurves/utils
 
 
 def load_scores_database():
@@ -136,4 +131,4 @@
                          'parameters': list(map(mp.nstr, parameters[:-1])), # exclude cells_in_series
                          'image_path': f'./_images/test_cases/{utils.make_iv_curve_name(name, idx)}.png'}
         mapping[name] = info
-    return mapping
+    return mapping